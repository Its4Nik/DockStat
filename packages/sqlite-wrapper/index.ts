import { Database, type SQLQueryBindings } from "bun:sqlite"
import Logger from "@dockstat/logger"
import { QueryBuilder } from "./query-builder/index"
import type { ColumnDefinition, Parser, TableConstraints, TableOptions, TableSchema } from "./types"

export const logger = new Logger("Sqlite-Wrapper")

export function addLoggerParents(parents: string[]) {
  logger.addParents(parents)
}

/**
 * Re-export all types and utilities
 */
export { QueryBuilder }
export type {
  ArrayKey,
  ColumnConstraints,
  ColumnDefinition,
  ColumnNames,
  DefaultExpression,
  DeleteResult,
  ForeignKeyAction,
  InsertOptions,
  InsertResult,
  RegexCondition,
  SQLiteType,
  TableConstraints,
  TableOptions,
  TableSchema,
  UpdateResult,
  WhereCondition,
} from "./types"

// Re-export helper utilities
export {
  column,
  defaultExpr,
  SQLiteFunctions,
  SQLiteKeywords,
  SQLiteTypes,
  sql,
} from "./types"

/**
 * TypedSQLite — comprehensive wrapper around bun:sqlite `Database`.
 *
 * This class provides full type safety for SQLite operations with support for:
 * - All SQLite data types and variations
 * - Built-in SQL functions
 * - Complex constraints and relationships
 * - Generated columns
 * - Table-level constraints
 * - JSON column support
 * - And much more...
 */
class DB {
  protected db: Database

  /**
   * Open or create a SQLite database at `path`.
   *
   * @param path - Path to the SQLite file (e.g. "app.db"). Use ":memory:" for in-memory DB.
   * @param options - Optional database configuration
   */
  constructor(
    path: string,
    options?: {
      pragmas?: Array<[string, SQLQueryBindings]>
      loadExtensions?: string[]
    }
  ) {
    logger.info(`Opening database: ${path}`)
    this.db = new Database(path)

    // Apply PRAGMA settings if provided
    if (options?.pragmas) {
      for (const [name, value] of options.pragmas) {
        this.pragma(name, value)
      }
    }

    // Load extensions if provided
    if (options?.loadExtensions) {
      for (const extensionPath of options.loadExtensions) {
        this.loadExtension(extensionPath)
      }
    }
  }

  /**
   * Get a typed QueryBuilder for a given table name.
   * (Documentation remains the same as before...)
   */
  table<T extends Record<string, unknown>>(
    tableName: string,
    parser: Partial<Parser<T>>
  ): QueryBuilder<T> {
<<<<<<< HEAD
    logger.debug(`Creating QueryBuilder for table: ${tableName} - JSONConfig: ${JSON.stringify(jsonConfig)}`)
    return new QueryBuilder<T>(this.db, tableName, jsonConfig)
=======
    const pObj: Parser<T> = {
      JSON: parser.JSON || [],
      MODULE: parser.MODULE || {},
      BOOLEAN: parser.BOOLEAN || [],
    }

    logger.debug(
      `Creating QueryBuilder for table: ${tableName} - JSON Columns: ${JSON.stringify(
        parser.JSON
      )} - Function columns: ${JSON.stringify(pObj.MODULE)}`
    )
    return new QueryBuilder<T>(this.db, tableName, pObj)
>>>>>>> 96a82c65
  }

  /**
   * Close the underlying SQLite database handle.
   */
  close(): void {
    logger.info("Closing database connection")
    this.db.close()
  }

  /**
   * Create a table with comprehensive type safety and feature support.
   *
   * Now supports all SQLite features:
   *
   * **Basic Usage:**
   * ```ts
   * import { column, sql } from "./db";
   *
   * db.createTable("users", {
   *   id: column.id(), // Auto-incrementing primary key
   *   email: column.varchar(255, { unique: true, notNull: true }),
   *   name: column.text({ notNull: true }),
   *   age: column.integer({ check: 'age >= 0 AND age <= 150' }),
   *   balance: column.numeric({ precision: 10, scale: 2, default: 0 }),
   *   is_active: column.boolean({ default: sql.true() }),
   *   metadata: column.json({ validateJson: true }),
   *   created_at: column.createdAt(),
   *   updated_at: column.updatedAt(),
   * });
   * ```
   *
   * **Advanced Features:**
   * ```ts
   * db.createTable("orders", {
   *   id: column.id(),
   *   order_number: column.varchar(50, {
   *     unique: true,
   *     default: sql.raw("'ORD-' || strftime('%Y%m%d', 'now') || '-' || substr(hex(randomblob(4)), 1, 8)")
   *   }),
   *   customer_id: column.foreignKey('users', 'id', {
   *     onDelete: 'CASCADE',
   *     onUpdate: 'RESTRICT'
   *   }),
   *   status: column.enum(['pending', 'paid', 'shipped', 'delivered'], {
   *     default: 'pending'
   *   }),
   *   total: column.numeric({ precision: 10, scale: 2, notNull: true }),
   *   // Generated column
   *   display_total: {
   *     type: 'TEXT',
   *     generated: {
   *       expression: "printf('$%.2f', total)",
   *       stored: false // VIRTUAL column
   *     }
   *   },
   * }, {
   *   constraints: {
   *     check: ['total >= 0'],
   *     unique: [['customer_id', 'order_number']]
   *   }
   * });
   * ```
   *
   * **Date/Time Columns:**
   * ```ts
   * db.createTable("events", {
   *   id: column.id(),
   *   name: column.text({ notNull: true }),
   *   event_date: column.date({ notNull: true }),
   *   start_time: column.time(),
   *   created_at: column.timestamp({ default: sql.unixTimestamp() }),
   *   expires_at: column.datetime({
   *     default: sql.raw("datetime('now', '+1 year')")
   *   }),
   * });
   * ```
   *
   * **JSON and Advanced Types:**
   * ```ts
   * db.createTable("products", {
   *   id: column.uuid({ generateDefault: true }), // UUID primary key
   *   name: column.text({ notNull: true }),
   *   price: column.real({ check: 'price > 0' }),
   *   specifications: column.json({ validateJson: true }),
   *   tags: column.text(), // JSON array
   *   image_data: column.blob(),
   *   search_vector: {
   *     type: 'TEXT',
   *     generated: {
   *       expression: "lower(name || ' ' || coalesce(json_extract(specifications, '$.description'), ''))",
   *       stored: true // STORED for indexing
   *     }
   *   }
   * });
   * ```
   *
   * @param tableName - Table name to create.
   * @param columns - Column definitions (string, legacy object, or type-safe schema).
   * @param options - Table options including constraints and metadata.
   *
   * @throws {Error} If column definitions are invalid or constraints conflict.
   */
  createTable<_T extends Record<string, unknown> = Record<string, unknown>>(
    tableName: string,
<<<<<<< HEAD
    columns: string | Record<string, string> | Partial<Record<Extract<keyof _T, string>, ColumnDefinition>> | TableSchema,
    options?: TableOptions<_T>,
=======
    columns: Record<keyof _T, ColumnDefinition>,
    options?: TableOptions<_T>
>>>>>>> 96a82c65
  ): QueryBuilder<_T> {
    const temp = options?.temporary ? "TEMPORARY " : ""
    const ifNot = options?.ifNotExists ? "IF NOT EXISTS " : ""
    const withoutRowId = options?.withoutRowId ? " WITHOUT ROWID" : ""

    const quoteIdent = (s: string) => `"${s.replace(/"/g, '""')}"`

    let columnDefs: string
    let tableConstraints: string[] = []

    if (this.isTableSchema(columns)) {
      //  comprehensive type-safe approach
      const parts: string[] = []
      for (const [colName, colDef] of Object.entries(columns)) {
        if (!colName) continue

        const sqlDef = this.buildColumnSQL(colName, colDef)
        parts.push(`${quoteIdent(colName)} ${sqlDef}`)
      }

      if (parts.length === 0) {
        throw new Error("No columns provided")
      }

      columnDefs = parts.join(", ")

      // Add table-level constraints
      if (options?.constraints) {
        tableConstraints = this.buildTableConstraints(options.constraints)
      }
    } else {
      // Original object-based approach
      const parts: string[] = []
      for (const [col, def] of Object.entries(columns as Record<string, string>)) {
        if (!col) continue

        const defTrim = (def || "").trim()
        if (!defTrim) {
          throw new Error(`Missing SQL type/constraints for column "${col}"`)
        }
        parts.push(`${quoteIdent(col)} ${defTrim}`)
      }

      if (parts.length === 0) {
        throw new Error("No columns provided")
      }
      columnDefs = parts.join(", ")
    }

    const allDefinitions = [columnDefs, ...tableConstraints].join(", ")

    logger.debug(
      `Creating table (${tableName}) inMem=${temp === "TEMPORARY "} ifNot=${ifNot === "IF NOT EXISTS "} withoutRowID=${withoutRowId === " WITHOUT ROWID"} - Definitions: ${JSON.stringify(allDefinitions)}`
    )

    const sql = `CREATE ${temp}TABLE ${ifNot}${quoteIdent(
      tableName
    )} (${allDefinitions})${withoutRowId};`

    this.db.run(sql)

    // Store table comment as metadata if provided
    if (options?.comment) {
      this.setTableComment(tableName, options.comment)
    }

<<<<<<< HEAD
    return this.table<_T>(tableName, options?.jsonConfig)
=======
    const pObj = {
      JSON: (options?.parser ?? { JSON: [] }).JSON,
      MODULE: (options?.parser ?? { MODULE: {} }).MODULE,
    }

    return this.table<_T>(tableName, pObj)
>>>>>>> 96a82c65
  }

  /**
   * Create an index on a table
   */
  createIndex(
    indexName: string,
    tableName: string,
    columns: string | string[],
    options?: {
      unique?: boolean
      ifNotExists?: boolean
      where?: string
      partial?: string
    }
  ): void {
    const unique = options?.unique ? "UNIQUE " : ""
    const ifNot = options?.ifNotExists ? "IF NOT EXISTS " : ""
    const quoteIdent = (s: string) => `"${s.replace(/"/g, '""')}"`

    const columnList = Array.isArray(columns)
      ? columns.map(quoteIdent).join(", ")
      : quoteIdent(columns)

    let sql = `CREATE ${unique}INDEX ${ifNot}${quoteIdent(
      indexName
    )} ON ${quoteIdent(tableName)} (${columnList})`

    if (options?.where) {
      sql += ` WHERE ${options.where}`
    }

    this.db.run(`${sql};`)
  }

  /**
   * Drop a table
   */
  dropTable(tableName: string, options?: { ifExists?: boolean }): void {
    const ifExists = options?.ifExists ? "IF EXISTS " : ""
    const quoteIdent = (s: string) => `"${s.replace(/"/g, '""')}"`

    const sql = `DROP TABLE ${ifExists}${quoteIdent(tableName)};`
    this.db.run(sql)
  }

  /**
   * Drop an index
   */
  dropIndex(indexName: string, options?: { ifExists?: boolean }): void {
    const ifExists = options?.ifExists ? "IF EXISTS " : ""
    const quoteIdent = (s: string) => `"${s.replace(/"/g, '""')}"`

    const sql = `DROP INDEX ${ifExists}${quoteIdent(indexName)};`
    this.db.run(sql)
  }

  /**
   * Type guard to check if columns definition is a TableSchema
   */
  private isTableSchema(columns: unknown): columns is TableSchema {
    if (typeof columns !== "object" || columns === null) {
      return false
    }

    // Check if any value has a 'type' property with a valid SQLite type
    for (const [_key, value] of Object.entries(columns)) {
      if (typeof value === "object" && value !== null && "type" in value) {
        const type = (value as { type: string }).type
        const validTypes = [
          "INTEGER",
          "TEXT",
          "REAL",
          "BLOB",
          "NUMERIC",
          "INT",
          "TINYINT",
          "SMALLINT",
          "MEDIUMINT",
          "BIGINT",
          "VARCHAR",
          "CHAR",
          "CHARACTER",
          "NCHAR",
          "NVARCHAR",
          "CLOB",
          "DOUBLE",
          "FLOAT",
          "DECIMAL",
          "DATE",
          "DATETIME",
          "TIMESTAMP",
          "TIME",
          "BOOLEAN",
          "JSON",
        ]
        if (validTypes.includes(type)) {
          return true
        }
      }
    }

    return false
  }

  /**
   * Build SQL column definition from ColumnDefinition object
   */
  private buildColumnSQL(columnName: string, colDef: ColumnDefinition): string {
    const parts: string[] = []

    // Add type with optional parameters
    let typeStr = colDef.type
    if (colDef.length) {
      typeStr += `(${colDef.length})`
    } else if (colDef.precision !== undefined) {
      if (colDef.scale !== undefined) {
        typeStr += `(${colDef.precision}, ${colDef.scale})`
      } else {
        typeStr += `(${colDef.precision})`
      }
    }
    parts.push(typeStr)

    // Add PRIMARY KEY (must come before AUTOINCREMENT)
    if (colDef.primaryKey) {
      parts.push("PRIMARY KEY")
    }

    // Add AUTOINCREMENT (only valid with INTEGER PRIMARY KEY)
    if (colDef.autoincrement) {
      if (!colDef.type.includes("INT") || !colDef.primaryKey) {
        throw new Error(
          `AUTOINCREMENT can only be used with INTEGER PRIMARY KEY columns (column: ${columnName})`
        )
      }
      parts.push("AUTOINCREMENT")
    }

    // Add NOT NULL (but skip if PRIMARY KEY is already specified, as it's implicit)
    if (colDef.notNull && !colDef.primaryKey) {
      parts.push("NOT NULL")
    }

    // Add UNIQUE
    if (colDef.unique) {
      parts.push("UNIQUE")
    }

    // Add DEFAULT
    if (colDef.default !== undefined) {
      if (colDef.default === null) {
        parts.push("DEFAULT NULL")
      } else if (typeof colDef.default === "object" && colDef.default._type === "expression") {
        // Handle DefaultExpression
        parts.push(`DEFAULT (${colDef.default.expression})`)
      } else if (typeof colDef.default === "string") {
        // Handle string defaults - check if it's a function call or literal
        if (this.isSQLFunction(colDef.default)) {
          parts.push(`DEFAULT (${colDef.default})`)
        } else {
          // Literal string value
          parts.push(`DEFAULT '${colDef.default.replace(/'/g, "''")}'`)
        }
      } else if (typeof colDef.default === "boolean") {
        parts.push(`DEFAULT ${colDef.default ? 1 : 0}`)
      } else {
        parts.push(`DEFAULT ${colDef.default}`)
      }
    }

    // Add COLLATE
    if (colDef.collate) {
      parts.push(`COLLATE ${colDef.collate}`)
    }

    // Add CHECK constraint (replace placeholder with actual column name)
    if (colDef.check) {
      const checkConstraint = colDef.check.replace(
        /\{\{COLUMN\}\}/g,
        `"${columnName.replace(/"/g, '""')}"`
      )
      parts.push(`CHECK (${checkConstraint})`)
    }

    // Add REFERENCES (foreign key)
    if (colDef.references) {
      const ref = colDef.references
      let refClause = `REFERENCES "${ref.table.replace(
        /"/g,
        '""'
      )}"("${ref.column.replace(/"/g, '""')}")`

      if (ref.onDelete) {
        refClause += ` ON DELETE ${ref.onDelete}`
      }

      if (ref.onUpdate) {
        refClause += ` ON UPDATE ${ref.onUpdate}`
      }

      parts.push(refClause)
    }

    // Add GENERATED column
    if (colDef.generated) {
      const storageType = colDef.generated.stored ? "STORED" : "VIRTUAL"
      parts.push(`GENERATED ALWAYS AS (${colDef.generated.expression}) ${storageType}`)
    }
    return parts.join(" ")
  }

  /**
   * Build table-level constraints
   */
  private buildTableConstraints<T>(constraints: TableConstraints<T>): string[] {
    const parts: string[] = []

    // PRIMARY KEY constraint
    if (constraints.primaryKey && constraints.primaryKey.length > 0) {
      const columns = constraints.primaryKey
        .map((col) => `"${String(col).replace(/"/g, '""')}"`)
        .join(", ")
      parts.push(`PRIMARY KEY (${columns})`)
    }

    // UNIQUE constraints
    if (constraints.unique) {
      if (Array.isArray(constraints.unique[0])) {
        // Multiple composite unique constraints
        for (const uniqueGroup of constraints.unique as string[][]) {
          const columns = uniqueGroup.map((col) => `"${col.replace(/"/g, '""')}"`).join(", ")
          parts.push(`UNIQUE (${columns})`)
        }
      } else {
        // Single unique constraint
        const columns = (constraints.unique as string[])
          .map((col) => `"${col.replace(/"/g, '""')}"`)
          .join(", ")
        parts.push(`UNIQUE (${columns})`)
      }
    }

    // CHECK constraints
    if (constraints.check) {
      for (const checkExpr of constraints.check) {
        parts.push(`CHECK (${checkExpr})`)
      }
    }

    // FOREIGN KEY constraints
    if (constraints.foreignKeys) {
      for (const fk of constraints.foreignKeys) {
        const columns = fk.columns.map((col) => `"${String(col).replace(/"/g, '""')}"`).join(", ")
        const refColumns = fk.references.columns
          .map((col) => `"${col.replace(/"/g, '""')}"`)
          .join(", ")

        let fkClause = `FOREIGN KEY (${columns}) REFERENCES "${fk.references.table.replace(
          /"/g,
          '""'
        )}" (${refColumns})`

        if (fk.references.onDelete) {
          fkClause += ` ON DELETE ${fk.references.onDelete}`
        }

        if (fk.references.onUpdate) {
          fkClause += ` ON UPDATE ${fk.references.onUpdate}`
        }

        parts.push(fkClause)
      }
    }

    return parts
  }

  /**
   * Check if a string looks like a SQL function call
   */
  private isSQLFunction(str: string): boolean {
    // Simple heuristic: contains parentheses and common SQL function patterns
    const functionPatterns = [
      /^\w+\s*\(/, // Function name followed by (
      /^(datetime|date|time|strftime|current_timestamp|current_date|current_time)/i,
      /^(random|abs|length|upper|lower|trim)/i,
      /^(coalesce|ifnull|nullif|iif)/i,
      /^(json|json_extract|json_valid)/i,
    ]

    return functionPatterns.some((pattern) => pattern.test(str.trim()))
  }

  /**
   * Store table comment as metadata (using a system table if needed)
   */
  private setTableComment(tableName: string, comment: string): void {
    // Create metadata table if it doesn't exist
    try {
      this.db.run(`
        CREATE TABLE IF NOT EXISTS __table_metadata__ (
          table_name TEXT PRIMARY KEY,
          comment TEXT,
          created_at DATETIME DEFAULT CURRENT_TIMESTAMP
        )
      `)

      // Insert or replace comment
      const stmt = this.db.prepare(`
        INSERT OR REPLACE INTO __table_metadata__ (table_name, comment, created_at)
        VALUES (?, ?, CURRENT_TIMESTAMP)
      `)
      stmt.run(tableName, comment)
    } catch (error) {
      // Silently ignore if we can't create metadata table
      logger.warn(`Could not store table comment for ${tableName}: ${error}`)
    }
  }

  /**
   * Get table comment from metadata
   */
  getTableComment(tableName: string): string | null {
    try {
      const stmt = this.db.prepare(`
        SELECT comment FROM __table_metadata__ WHERE table_name = ?
      `)
      const result = stmt.get(tableName) as { comment: string } | undefined
      return result?.comment || null
    } catch (_error) {
      return null
    }
  }

  /**
   * runute a raw SQL statement
   */
  run(sql: string): void {
    logger.debug(`runuting SQL: ${sql}`)
    this.db.run(sql)
  }

  /**
   * Prepare a SQL statement for repeated runution
   */
  prepare(sql: string) {
    return this.db.prepare(sql)
  }

  /**
   * runute a transaction
   */
  transaction<T>(fn: () => T): T {
    return this.db.transaction(fn)()
  }

  /**
   * Begin a transaction manually
   */
  begin(mode?: "DEFERRED" | "IMMEDIATE" | "EXCLUSIVE"): void {
    const modeStr = mode ? ` ${mode}` : ""
    this.db.run(`BEGIN${modeStr}`)
  }

  /**
   * Commit a transaction
   */
  commit(): void {
    logger.debug("Committing transaction")
    this.run("COMMIT")
  }

  /**
   * Rollback a transaction
   */
  rollback(): void {
    logger.warn("Rolling back transaction")
    this.run("ROLLBACK")
  }

  /**
   * Create a savepoint
   */
  savepoint(name: string): void {
    const quotedName = `"${name.replace(/"/g, '""')}"`
    this.db.run(`SAVEPOINT ${quotedName}`)
  }

  /**
   * Release a savepoint
   */
  releaseSavepoint(name: string): void {
    const quotedName = `"${name.replace(/"/g, '""')}"`
    this.db.run(`RELEASE SAVEPOINT ${quotedName}`)
  }

  /**
   * Rollback to a savepoint
   */
  rollbackToSavepoint(name: string): void {
    const quotedName = `"${name.replace(/"/g, '""')}"`
    this.db.run(`ROLLBACK TO SAVEPOINT ${quotedName}`)
  }

  /**
   * Vacuum the database (reclaim space and optimize)
   */
  vacuum() {
    const result = this.db.run("VACUUM")
    logger.debug("Vacuum completed")
    return result
  }

  /**
   * Analyze the database (update statistics for query optimizer)
   */
  analyze(tableName?: string): void {
    if (tableName) {
      const quotedName = `"${tableName.replace(/"/g, '""')}"`
      this.db.run(`ANALYZE ${quotedName}`)
    } else {
      this.db.run("ANALYZE")
    }
  }

  /**
   * Check database integrity
   */
  integrityCheck(): Array<{ integrity_check: string }> {
    const stmt = this.db.prepare("PRAGMA integrity_check")
    return stmt.all() as Array<{ integrity_check: string }>
  }

  /**
   * Get database schema information
   */
  getSchema(): Array<{ name: string; type: string; sql: string }> {
    const stmt = this.db.prepare(`
      SELECT name, type, sql
      FROM sqlite_master
      WHERE type IN ('table', 'index', 'view', 'trigger')
      ORDER BY type, name
    `)
    return stmt.all() as Array<{ name: string; type: string; sql: string }>
  }

  /**
   * Get table info (columns, types, constraints)
   */
  getTableInfo(tableName: string): Array<{
    cid: number
    name: string
    type: string
    notnull: number
    dflt_value: SQLQueryBindings
    pk: number
  }> {
    const stmt = this.db.prepare(`PRAGMA table_info("${tableName.replace(/"/g, '""')}")`)
    return stmt.all() as Array<{
      cid: number
      name: string
      type: string
      notnull: number
      dflt_value: SQLQueryBindings
      pk: number
    }>
  }

  /**
   * Get foreign key information for a table
   */
  getForeignKeys(tableName: string): Array<{
    id: number
    seq: number
    table: string
    from: string
    to: string
    on_update: string
    on_delete: string
    match: string
  }> {
    const stmt = this.db.prepare(`PRAGMA foreign_key_list("${tableName.replace(/"/g, '""')}")`)
    return stmt.all() as Array<{
      id: number
      seq: number
      table: string
      from: string
      to: string
      on_update: string
      on_delete: string
      match: string
    }>
  }

  /**
   * Get index information for a table
   */
  getIndexes(tableName: string): Array<{
    name: string
    unique: number
    origin: string
    partial: number
  }> {
    const stmt = this.db.prepare(`PRAGMA index_list("${tableName.replace(/"/g, '""')}")`)
    return stmt.all() as Array<{
      name: string
      unique: number
      origin: string
      partial: number
    }>
  }

  /**
   * Set or get a PRAGMA value.
   *
   * @param name - PRAGMA name (e.g., "foreign_keys", "journal_mode")
   * @param value - Value to set (omit to get current value)
   * @returns Current value when getting, undefined when setting
   */
  pragma(name: string, value?: SQLQueryBindings): SQLQueryBindings | undefined {
    if (value !== undefined) {
      this.db.run(`PRAGMA ${name} = ${value}`)
      return undefined
    }
    const result = this.db.prepare(`PRAGMA ${name}`).get() as Record<string, SQLQueryBindings>
    return Object.values(result)[0]
  }

  /**
   * Load a SQLite extension.
   *
   * @param path - Absolute path to the compiled SQLite extension
   */
  loadExtension(path: string): void {
    this.db.loadExtension(path)
  }

  /**
   * Get direct access to the underlying SQLite database instance.
   * Use this for advanced operations not covered by the wrapper.
   *
   * @returns The underlying Database instance
   */
  getDb(): Database {
    return this.db
  }
}

export { DB }
export default DB<|MERGE_RESOLUTION|>--- conflicted
+++ resolved
@@ -96,10 +96,6 @@
     tableName: string,
     parser: Partial<Parser<T>>
   ): QueryBuilder<T> {
-<<<<<<< HEAD
-    logger.debug(`Creating QueryBuilder for table: ${tableName} - JSONConfig: ${JSON.stringify(jsonConfig)}`)
-    return new QueryBuilder<T>(this.db, tableName, jsonConfig)
-=======
     const pObj: Parser<T> = {
       JSON: parser.JSON || [],
       MODULE: parser.MODULE || {},
@@ -112,7 +108,6 @@
       )} - Function columns: ${JSON.stringify(pObj.MODULE)}`
     )
     return new QueryBuilder<T>(this.db, tableName, pObj)
->>>>>>> 96a82c65
   }
 
   /**
@@ -218,13 +213,8 @@
    */
   createTable<_T extends Record<string, unknown> = Record<string, unknown>>(
     tableName: string,
-<<<<<<< HEAD
-    columns: string | Record<string, string> | Partial<Record<Extract<keyof _T, string>, ColumnDefinition>> | TableSchema,
-    options?: TableOptions<_T>,
-=======
     columns: Record<keyof _T, ColumnDefinition>,
     options?: TableOptions<_T>
->>>>>>> 96a82c65
   ): QueryBuilder<_T> {
     const temp = options?.temporary ? "TEMPORARY " : ""
     const ifNot = options?.ifNotExists ? "IF NOT EXISTS " : ""
@@ -291,16 +281,12 @@
       this.setTableComment(tableName, options.comment)
     }
 
-<<<<<<< HEAD
-    return this.table<_T>(tableName, options?.jsonConfig)
-=======
     const pObj = {
       JSON: (options?.parser ?? { JSON: [] }).JSON,
       MODULE: (options?.parser ?? { MODULE: {} }).MODULE,
     }
 
     return this.table<_T>(tableName, pObj)
->>>>>>> 96a82c65
   }
 
   /**
