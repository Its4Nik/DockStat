--- conflicted
+++ resolved
@@ -1,8 +1,3 @@
-<<<<<<< HEAD
-import { Elysia, t } from "elysia"
-import type { DB } from "@dockstat/sqlite-wrapper"
-=======
->>>>>>> 5d3f33d0
 import Logger from "@dockstat/logger"
 import type { DB } from "@dockstat/sqlite-wrapper"
 import { Html } from "@elysiajs/html"
