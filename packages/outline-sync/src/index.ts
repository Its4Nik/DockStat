<<<<<<< HEAD
import { existsSync } from "node:fs"
import { readFile, writeFile } from "node:fs/promises"
import { join, resolve } from "node:path"
import { Command } from "commander"
import { OutlineSync } from "./sync"
import type { OutlineConfig } from "./types"
import fs from "node:fs"
import path from "node:path"

const program = new Command()

/**
 * Config discovery + loading:
 * - If OUTLINE_CONFIG env var is set and points at a readable file, use that.
 * - If a CLI `--config` path is provided and readable, use that.
 * - Walk up parent directories from startDir / cwd looking for common config filenames.
 * - Support package.json -> `outline` key.
 * - Support .js/.cjs config files (require) and JSON/YAML.
 */
const CONFIG_FILENAMES = [
  "outline-sync.config.json",
  "outline-sync.config.yaml",
  "outline-sync.config.yml",
  "outline-sync.config.js",
  "outline-sync.config.cjs",
  "outline-sync.config",
  ".outlinerc",
  "package.json",
]

async function findConfigPath(configPath?: string, startDir?: string): Promise<string | null> {
  const cwd = process.cwd()

  // 1) Env override
  if (process.env.OUTLINE_CONFIG) {
    const candidate = path.isAbsolute(process.env.OUTLINE_CONFIG)
      ? process.env.OUTLINE_CONFIG
      : path.resolve(cwd, process.env.OUTLINE_CONFIG)
    try {
      await fs.promises.access(candidate, fs.constants.R_OK)
      return candidate
    } catch {
      // fallthrough to search
    }
  }

  // 2) If explicit configPath provided, try it first
  if (configPath) {
    const resolved = path.isAbsolute(configPath) ? configPath : path.resolve(cwd, configPath)
    try {
      await fs.promises.access(resolved, fs.constants.R_OK)
      return resolved
    } catch {
      // fallthrough to search
    }
  }

  // 3) Walk up from startDir (or cwd)
  let dir = resolve(startDir || cwd)
  while (true) {
    for (const name of CONFIG_FILENAMES) {
      const candidate = join(dir, name)
      try {
        await fs.promises.access(candidate, fs.constants.R_OK)
        return candidate
      } catch {
        // not found, continue
      }
    }

    const parent = path.dirname(dir)
    if (parent === dir) break
    dir = parent
  }

  return null
}

async function loadConfigFilePath(configPath?: string): Promise<Partial<OutlineConfig>> {
  if (!configPath) return {}
  const ext = path.extname(configPath).toLowerCase()
  const base = path.basename(configPath).toLowerCase()

  try {
    if (ext === ".js" || ext === ".cjs") {
      // require JS/CJS file (allow export default)
      try {
        // ensure fresh read if running in long-lived process
        delete require.cache[require.resolve(configPath)]
      } catch {}
      // eslint-disable-next-line @typescript-eslint/no-var-requires
      const mod = require(configPath)
      const cfg = mod && mod.__esModule && mod.default ? mod.default : mod
      return (cfg as Partial<OutlineConfig>) || {}
    }

    const raw = await readFile(configPath, "utf-8")

    if (base === "package.json") {
      const parsed = JSON.parse(raw)
      return (parsed.outline || parsed) as Partial<OutlineConfig>
    }

    if (ext === ".json" || ext === ".config" || ext === ".outlinerc") {
      try {
        return JSON.parse(raw) as Partial<OutlineConfig>
      } catch {
        // fallthrough
      }
    }

    // Last-resort: try JSON parse, otherwise return empty object
    try {
      return JSON.parse(raw) as Partial<OutlineConfig>
    } catch {
      return {}
    }
  } catch {
    // If file is not readable or parse fails, return empty so we can fallback to env/CLI
    return {}
  }
}

async function loadConfig(configPath?: string, startDir?: string): Promise<Partial<OutlineConfig>> {
  // If explicit path exists, use it
  if (configPath) {
    const resolved = path.isAbsolute(configPath)
      ? configPath
      : path.resolve(process.cwd(), configPath)
    try {
      await fs.promises.access(resolved, fs.constants.R_OK)
      return loadConfigFilePath(resolved)
    } catch {
      // fall through to search
    }
  }

  const discovered = await findConfigPath(configPath, startDir)
  if (!discovered) return {}
  return loadConfigFilePath(discovered)
}

function parseArrayOption(value: string): string[] {
  return value
    .split(",")
    .map((s) => s.trim())
    .filter(Boolean)
}

async function getConfig(
  options: {
    url?: string
    include?: string
    exclude?: string
    token?: string
    output?: string
    config?: string
    verbose?: boolean
  },
  loadConfigFile = true
): Promise<OutlineConfig> {
  const fileConfig = loadConfigFile ? await loadConfig(options.config) : {}

  const config: OutlineConfig = {
    url: options.url || fileConfig.url || process.env.OUTLINE_URL || "",
    token: options.token || fileConfig.token || process.env.OUTLINE_TOKEN || "",
    outputDir:
      options.output || fileConfig.outputDir || process.env.OUTLINE_OUTPUT_DIR || "./outline-docs",
    customPaths: (fileConfig && (fileConfig.customPaths || {})) || {},
    includeCollections: options.include
      ? parseArrayOption(options.include)
      : (fileConfig && (fileConfig.includeCollections as string[])) || undefined,
    excludeCollections: options.exclude
      ? parseArrayOption(options.exclude)
      : (fileConfig && (fileConfig.excludeCollections as string[])) || undefined,
    verbose: Boolean(options.verbose || fileConfig.verbose),
  }

  if (!config.url || !config.token) {
    console.error("Error: OUTLINE_URL and OUTLINE_TOKEN must be provided")
    console.error("Set via:")
    console.error("  - Environment variables (OUTLINE_URL, OUTLINE_TOKEN)")
    console.error("  - CLI arguments (--url, --token)")
    console.error("  - Config file (outline-sync.config.json or other supported config)")
    process.exit(1)
=======
import fs from 'fs';
import path from 'path';

const fsp = fs.promises;

const CONFIG_FILENAMES = [
  'outline.config.js',
  'outline.config.cjs',
  'outline.config.json',
  'outline.config',
  '.outlinerc',
  'outline.config.yaml',
  'outline.config.yml',
  'package.json'
];

/**
 * Search for a configuration file.
 * - If process.env.OUTLINE_CONFIG is set, that path is used (resolved relative to cwd if not absolute).
 * - Otherwise, walk up parent directories from startDir looking for any of CONFIG_FILENAMES.
 * Returns the resolved path or null if not found.
 */
export async function findConfig(startDir?: string): Promise<string | null> {
  const cwd = process.cwd();

  // Respect explicit environment override first
  const envPath = process.env.OUTLINE_CONFIG;
  if (envPath) {
    const resolved = path.isAbsolute(envPath) ? envPath : path.resolve(cwd, envPath);
    try {
      await fsp.access(resolved, fs.constants.R_OK);
      return resolved;
    } catch (err) {
      // If the env-provided path doesn't exist, we continue to search as a fallback
      // but also surface a helpful error downstream if needed.
    }
  }

  // Start searching from provided startDir or cwd and walk up to the filesystem root
  let dir = path.resolve(startDir || cwd);
  while (true) {
    for (const name of CONFIG_FILENAMES) {
      const candidate = path.join(dir, name);
      try {
        await fsp.access(candidate, fs.constants.R_OK);
        return candidate;
      } catch (_) {
        // not found, continue
      }
    }

    const parent = path.dirname(dir);
    if (parent === dir) break; // reached root
    dir = parent;
>>>>>>> fc8e8c68
  }

  return null;
}

<<<<<<< HEAD
program.name("outline-sync").description("Sync Outline wiki to local folder").version("1.0.0")

program
  .command("sync")
  .description("One-time sync from Outline to local")
  .option("-u, --url <url>", "Outline URL")
  .option("-t, --token <token>", "API token")
  .option("-o, --output <dir>", "Output directory")
  .option("-c, --config <path>", "Config file path")
  .option("-i, --include <collections>", "Comma-separated list of collections to include")
  .option("-e, --exclude <collections>", "Comma-separated list of collections to exclude")
  .option("-v, --verbose", "Enable debug logging")
  .action(async (options) => {
    const config = await getConfig(options)
    const sync = new OutlineSync(config, { verbose: config.verbose })
    await sync.syncDown()
  })

program
  .command("watch")
  .description("Watch for local changes and sync bidirectionally")
  .option("-u, --url <url>", "Outline URL")
  .option("-t, --token <token>", "API token")
  .option("-o, --output <dir>", "Output directory")
  .option("-c, --config <path>", "Config file path")
  .option("-i, --include <collections>", "Comma-separated list of collections to include")
  .option("-e, --exclude <collections>", "Comma-separated list of collections to exclude")
  .option("-v, --verbose", "Enable debug logging")
  .action(async (options) => {
    const config = await getConfig(options)
    const sync = new OutlineSync(config, { verbose: config.verbose })
    await sync.watch()
  })

program
  .command("ci")
  .description("CI/CD mode: sync both ways")
  .option("-u, --url <url>", "Outline URL")
  .option("-t, --token <token>", "API token")
  .option("-o, --output <dir>", "Output directory")
  .option("-c, --config <path>", "Config file path")
  .option("-i, --include <collections>", "Comma-separated list of collections to include")
  .option("-e, --exclude <collections>", "Comma-separated list of collections to exclude")
  .option("-v, --verbose", "Enable debug logging")
  .action(async (options) => {
    const config = await getConfig(options)
    const sync = new OutlineSync(config, { verbose: config.verbose })
    await sync.ciSync()
  })

program
  .command("push")
  .description("Push local changes to Outline")
  .option("-u, --url <url>", "Outline URL")
  .option("-t, --token <token>", "API token")
  .option("-o, --output <dir>", "Output directory")
  .option("-c, --config <path>", "Config file path")
  .option("-i, --include <collections>", "Comma-separated list of collections to include")
  .option("-e, --exclude <collections>", "Comma-separated list of collections to exclude")
  .option("-v, --verbose", "Enable debug logging")
  .option("-f, --force", "Force push (push all local files with IDs, ignoring remote timestamps)")
  .action(async (options) => {
    const config = await getConfig(options)
    const sync = new OutlineSync(config, { verbose: config.verbose })
    await sync.push(Boolean(options.force))
  })

program
  .command("verify")
  .description("Validate configuration and custom path resolution")
  .option("-c, --config <path>", "Config file path")
  .option("-t, --token <token>", "API token")
  .option("-v, --verbose", "Enable debug logging")
  .action(async (options) => {
    const config = await getConfig(options)
    const sync = new OutlineSync(config, { verbose: config.verbose })
    await sync.verify()
  })
=======
/**
 * Load configuration discovered by findConfig.
 * - JS/CJS files are required() so they can export functions/objects.
 * - JSON and package.json are parsed as JSON. If package.json contains an `outline` key, that is returned.
 * - Other files are attempted to be JSON-parsed as a fallback; if parsing fails the raw text is returned.
 */
export async function loadConfig(startDir?: string): Promise<any> {
  const configPath = await findConfig(startDir);
  if (!configPath) return null;

  const ext = path.extname(configPath).toLowerCase();
  const base = path.basename(configPath).toLowerCase();

  try {
    if (ext === '.js' || ext === '.cjs') {
      // Use require so JavaScript config files can export functions/objects.
      // Delete from cache to pick up changes when repeatedly run in a long-lived process.
      try {
        delete require.cache[require.resolve(configPath)];
      } catch (_) {}
      // eslint-disable-next-line @typescript-eslint/no-var-requires
      const mod = require(configPath);
      return mod && mod.__esModule && mod.default ? mod.default : mod;
    }
>>>>>>> fc8e8c68

    const raw = await fsp.readFile(configPath, 'utf8');

    if (ext === '.json' || base === 'package.json') {
      const parsed = JSON.parse(raw);
      if (base === 'package.json') return parsed.outline || parsed;
      return parsed;
    }

    // Fallback: try JSON parse, otherwise return raw text
    try {
      return JSON.parse(raw);
    } catch (_) {
      return raw;
    }
  } catch (err) {
    // Re-throw with some context
    throw new Error(`Failed to load config at ${configPath}: ${err instanceof Error ? err.message : String(err)}`);
  }
}

<<<<<<< HEAD
    await writeFile(configPath, JSON.stringify(sampleConfig, null, 2), "utf-8")
    console.log("✅ Created outline-sync.config.json")
  })

program.parseAsync(process.argv)
=======
export default loadConfig;
>>>>>>> fc8e8c68
<|MERGE_RESOLUTION|>--- conflicted
+++ resolved
@@ -1,4 +1,3 @@
-<<<<<<< HEAD
 import { existsSync } from "node:fs"
 import { readFile, writeFile } from "node:fs/promises"
 import { join, resolve } from "node:path"
@@ -184,68 +183,11 @@
     console.error("  - CLI arguments (--url, --token)")
     console.error("  - Config file (outline-sync.config.json or other supported config)")
     process.exit(1)
-=======
-import fs from 'fs';
-import path from 'path';
-
-const fsp = fs.promises;
-
-const CONFIG_FILENAMES = [
-  'outline.config.js',
-  'outline.config.cjs',
-  'outline.config.json',
-  'outline.config',
-  '.outlinerc',
-  'outline.config.yaml',
-  'outline.config.yml',
-  'package.json'
-];
-
-/**
- * Search for a configuration file.
- * - If process.env.OUTLINE_CONFIG is set, that path is used (resolved relative to cwd if not absolute).
- * - Otherwise, walk up parent directories from startDir looking for any of CONFIG_FILENAMES.
- * Returns the resolved path or null if not found.
- */
-export async function findConfig(startDir?: string): Promise<string | null> {
-  const cwd = process.cwd();
-
-  // Respect explicit environment override first
-  const envPath = process.env.OUTLINE_CONFIG;
-  if (envPath) {
-    const resolved = path.isAbsolute(envPath) ? envPath : path.resolve(cwd, envPath);
-    try {
-      await fsp.access(resolved, fs.constants.R_OK);
-      return resolved;
-    } catch (err) {
-      // If the env-provided path doesn't exist, we continue to search as a fallback
-      // but also surface a helpful error downstream if needed.
-    }
-  }
-
-  // Start searching from provided startDir or cwd and walk up to the filesystem root
-  let dir = path.resolve(startDir || cwd);
-  while (true) {
-    for (const name of CONFIG_FILENAMES) {
-      const candidate = path.join(dir, name);
-      try {
-        await fsp.access(candidate, fs.constants.R_OK);
-        return candidate;
-      } catch (_) {
-        // not found, continue
-      }
-    }
-
-    const parent = path.dirname(dir);
-    if (parent === dir) break; // reached root
-    dir = parent;
->>>>>>> fc8e8c68
   }
 
   return null;
 }
 
-<<<<<<< HEAD
 program.name("outline-sync").description("Sync Outline wiki to local folder").version("1.0.0")
 
 program
@@ -324,32 +266,6 @@
     const sync = new OutlineSync(config, { verbose: config.verbose })
     await sync.verify()
   })
-=======
-/**
- * Load configuration discovered by findConfig.
- * - JS/CJS files are required() so they can export functions/objects.
- * - JSON and package.json are parsed as JSON. If package.json contains an `outline` key, that is returned.
- * - Other files are attempted to be JSON-parsed as a fallback; if parsing fails the raw text is returned.
- */
-export async function loadConfig(startDir?: string): Promise<any> {
-  const configPath = await findConfig(startDir);
-  if (!configPath) return null;
-
-  const ext = path.extname(configPath).toLowerCase();
-  const base = path.basename(configPath).toLowerCase();
-
-  try {
-    if (ext === '.js' || ext === '.cjs') {
-      // Use require so JavaScript config files can export functions/objects.
-      // Delete from cache to pick up changes when repeatedly run in a long-lived process.
-      try {
-        delete require.cache[require.resolve(configPath)];
-      } catch (_) {}
-      // eslint-disable-next-line @typescript-eslint/no-var-requires
-      const mod = require(configPath);
-      return mod && mod.__esModule && mod.default ? mod.default : mod;
-    }
->>>>>>> fc8e8c68
 
     const raw = await fsp.readFile(configPath, 'utf8');
 
@@ -371,12 +287,8 @@
   }
 }
 
-<<<<<<< HEAD
     await writeFile(configPath, JSON.stringify(sampleConfig, null, 2), "utf-8")
     console.log("✅ Created outline-sync.config.json")
   })
 
-program.parseAsync(process.argv)
-=======
-export default loadConfig;
->>>>>>> fc8e8c68
+program.parseAsync(process.argv)