{
  "name": "@dockstat/sqlite-wrapper",
<<<<<<< HEAD
  "version": "1.2.7",
=======
  "version": "1.2.8",
>>>>>>> 96a82c65
  "description": "A TypeScript wrapper around bun:sqlite with type-safe query building",
  "type": "module",
  "main": "./index.ts",
  "types": "./index.ts",
  "exports": {
    ".": "./index.ts",
    "./types": "./types.ts"
  },
  "files": [
    "index.ts",
    "query-builder/**/*",
    "README.md",
    "types.ts"
  ],
  "scripts": {
    "dev": "bun build index.ts",
    "lint": "biome lint .",
    "lint:fix": "biome lint --write .",
    "lint:gh": "turbo run lint -- --reporter=github",
    "check-types": "bunx tsc --noEmit",
    "test": "bun run test.ts"
  },
  "keywords": [
    "sqlite",
    "database",
    "typescript",
    "bun",
    "query-builder",
    "orm"
  ],
  "author": "Its4Nik",
  "license": "MPL-2.0",
  "repository": {
    "type": "git",
    "url": "https://github.com/Its4Nik/DockStat/tree/main/packages/sqlite-wrapper",
    "directory": "packages/sqlite-wrapper"
  },
  "bugs": {
    "url": "https://github.com/Its4Nik/DockStat/issues"
  },
  "homepage": "https://outline.itsnik.de/s/9d88c471-373e-4ef2-a955-b1058eb7dc99/doc/dockstatsqlite-wrapper-Lxt4IphXI5",
  "engines": {
    "bun": ">=1.0.0"
  },
  "dependencies": {
    "@dockstat/logger": "1.0.1"
  },
  "peerDependencies": {
    "typescript": "^5.9.3"
  },
  "devDependencies": {
    "@types/bun": "latest",
    "@types/dockerode": "^3.3.44"
  }
}<|MERGE_RESOLUTION|>--- conflicted
+++ resolved
@@ -1,10 +1,6 @@
 {
   "name": "@dockstat/sqlite-wrapper",
-<<<<<<< HEAD
-  "version": "1.2.7",
-=======
   "version": "1.2.8",
->>>>>>> 96a82c65
   "description": "A TypeScript wrapper around bun:sqlite with type-safe query building",
   "type": "module",
   "main": "./index.ts",
