# Outline Sync

Bidirectional sync for Outline wiki to local folders with CI/CD support.

## Installation

```bash
bun install -g @dockstat/outline-sync
```
<<<<<<< HEAD

## Features

- ✅ Sync Outline → Local
- ✅ Sync Local → Outline
- ✅ Push local changes to Outline (new `push` command)
- ✅ Compare modification dates (mtime) and frontmatter `updatedAt` to detect changes
=======

## Features
<<<<<<< HEAD

- ✅ Sync Outline → Local
- ✅ Sync Local → Outline
- ✅ Push local changes to Outline (new `push` command)
- ✅ Compare modification dates (mtime) and frontmatter `updatedAt` to detect changes
- ✅ Custom path mapping for specific documents
- ✅ Collection filtering (include/exclude)
- ✅ Frontmatter metadata preservation
- ✅ CI/CD integration
- ✅ File watching

## What's new

Three main improvements were added:

1. Push command
   - `outline-sync push` lets you push local changes up to Outline without performing a full `sync`/`syncDown` first.
   - It compares local file timestamps against the remote document `updatedAt` and only pushes files that appear newer locally.

2. Modification-date comparison
   - When detecting local changes, the tool now prefers a frontmatter `updatedAt` timestamp (if present) and falls back to the file system modification time (`mtime`).
   - This allows more accurate determination of whether a local edit should be pushed.

3. Duplicate-folder fix (collection/document name collision)
   - Fixed an issue where a collection and a top-level document shared the same title (for example: collection "DockStat" and a root document titled "DockStat") and the sync created a nested duplicate folder like `./dockstat/dockstat/README.md`.
   - Now, when a root document's sanitized title equals the collection folder name, the file is written as `./<collection>/README.md` (no extra nested folder). This produces a single `./dockstat/README.md` for the example above and avoids confusing directory nesting.
   - This behavior preserves existing custom paths while preventing accidental duplicate folders when collection and document titles collide.

## Configuration

Create `outline-sync.config.json` (recommended):
=======

- ✅ Sync Outline → Local
- ✅ Sync Local → Outline
- ✅ Each doc in own folder with README.md
>>>>>>> 9e9928cd
- ✅ Custom path mapping for specific documents
- ✅ Collection filtering (include/exclude)
- ✅ Frontmatter metadata preservation
- ✅ CI/CD integration
- ✅ File watching

<<<<<<< HEAD
## What's new

Three main improvements were added:

1. Push command
   - `outline-sync push` lets you push local changes up to Outline without performing a full `sync`/`syncDown` first.
   - It compares local file timestamps against the remote document `updatedAt` and only pushes files that appear newer locally.

2. Modification-date comparison
   - When detecting local changes, the tool now prefers a frontmatter `updatedAt` timestamp (if present) and falls back to the file system modification time (`mtime`).
   - This allows more accurate determination of whether a local edit should be pushed.

3. Duplicate-folder fix (collection/document name collision)
   - Fixed an issue where a collection and a top-level document shared the same title (for example: collection "DockStat" and a root document titled "DockStat") and the sync created a nested duplicate folder like `./dockstat/dockstat/README.md`.
   - Now, when a root document's sanitized title equals the collection folder name, the file is written as `./<collection>/README.md` (no extra nested folder). This produces a single `./dockstat/README.md` for the example above and avoids confusing directory nesting.
   - This behavior preserves existing custom paths while preventing accidental duplicate folders when collection and document titles collide.

## Configuration

Create `outline-sync.config.json` (recommended):
=======
## Configuration

### Option 1: Config File (Recommended)

Create `outline-sync.config.json`:

```bash
outline-sync init
```

Then edit the generated file:
>>>>>>> fc102f80d85485391e48e88e7431dd52b58e3cc7
>>>>>>> 9e9928cd

```json
{
  "url": "https://your-outline.com",
  "token": "your_api_token",
  "outputDir": "./outline-docs",
  "includeCollections": ["Engineering", "Product"],
<<<<<<< HEAD
=======
<<<<<<< HEAD
>>>>>>> 9e9928cd
  "excludeCollections": [],
  "customPaths": {
    "example-doc-id": "../../README.md",
    "another-doc-id": "custom/path/document.md"
<<<<<<< HEAD
=======
=======
  "excludeCollections": ["Archive", "Private"],
  "customPaths": {
    "doc-id-abc123": "../../README.md",
    "doc-id-xyz789": "custom/important-doc.md"
>>>>>>> fc102f80d85485391e48e88e7431dd52b58e3cc7
>>>>>>> 9e9928cd
  }
}
```

You can also use environment variables:

```bash
export OUTLINE_URL=https://your-outline.com
export OUTLINE_TOKEN=your_api_token
export OUTLINE_OUTPUT_DIR=./outline-docs
```

Or pass options via CLI (these take precedence over env/config file).
<<<<<<< HEAD

## Usage

### Commands

- `outline-sync init`  
  Create a sample `outline-sync.config.json` in the current directory.

- `outline-sync sync`  
  One-time sync from Outline → local. Pulls documents and writes frontmatter (including `updatedAt`) into each `README.md`.

- `outline-sync watch`  
  Watches your `outputDir` for local changes and pushes them to Outline as they happen (bidirectional).

- `outline-sync ci`  
  CI/CD friendly flow: performs a `syncDown` (pulls remote docs and caches their `updatedAt`), finds local files newer than the cached remote timestamps, and pushes those changes.

- `outline-sync push` (new)  
  Push local changes to Outline by comparing each local file against the actual remote document `updatedAt`. This does NOT perform an initial `syncDown`. For each local markdown file:
    - The tool reads frontmatter for an `id` (document ID). If missing, the file is skipped.
    - It prefers frontmatter `updatedAt` (if present) when comparing timestamps.
    - Otherwise it falls back to the file system `mtime`.
    - It fetches the remote document's `updatedAt` (if not already cached) and compares.
    - If the local timestamp is later than remote `updatedAt`, the file is pushed.
    - If the remote document cannot be fetched (deleted/permission issues), the file is included in the push list so you can inspect it.

### Examples

=======

## Usage

### Commands

- `outline-sync init`  
  Create a sample `outline-sync.config.json` in the current directory.

- `outline-sync sync`  
  One-time sync from Outline → local. Pulls documents and writes frontmatter (including `updatedAt`) into each `README.md`.

- `outline-sync watch`  
  Watches your `outputDir` for local changes and pushes them to Outline as they happen (bidirectional).

- `outline-sync ci`  
  CI/CD friendly flow: performs a `syncDown` (pulls remote docs and caches their `updatedAt`), finds local files newer than the cached remote timestamps, and pushes those changes.

- `outline-sync push` (new)  
  Push local changes to Outline by comparing each local file against the actual remote document `updatedAt`. This does NOT perform an initial `syncDown`. For each local markdown file:
    - The tool reads frontmatter for an `id` (document ID). If missing, the file is skipped.
    - It prefers frontmatter `updatedAt` (if present) when comparing timestamps.
    - Otherwise it falls back to the file system `mtime`.
    - It fetches the remote document's `updatedAt` (if not already cached) and compares.
    - If the local timestamp is later than remote `updatedAt`, the file is pushed.
    - If the remote document cannot be fetched (deleted/permission issues), the file is included in the push list so you can inspect it.

### Examples

>>>>>>> 9e9928cd
Sync all collections (uses config/env or CLI args for credentials if required):
```bash
outline-sync sync
```

Watch and auto-push local edits:
```bash
outline-sync watch --include "Engineering"
```

CI job (pull then push any local changes that are newer than remote):
```bash
outline-sync ci --exclude "Private,Draft"
```

Push local changes (no initial sync; queries remote per-file):
```bash
outline-sync push
```

Push while specifying config/credentials inline:
```bash
outline-sync push --url https://my.outline.app --token <YOUR_TOKEN> --output ./outline-docs
```

## How change detection works

When deciding whether a local file should be pushed upward, the tool uses this priority:

1. frontmatter `updatedAt` (if present in the markdown file's frontmatter)
2. file system `mtime` (the file's modification time on disk)

That local timestamp is compared against the remote document's `updatedAt`. If the local timestamp is newer, the file is scheduled to be pushed.

Notes:
- `outline-sync ci` will populate an internal cache of remote `updatedAt` values during the initial `syncDown` and use that to avoid fetching each remote doc again.
- `outline-sync push` will fetch remote `updatedAt` per-document as it evaluates each file (useful for CI runs where you didn't perform a `syncDown` first).
- Frontmatter must contain a valid `id` (document ID) for a file to be considered for push. If `id` is missing the file will be skipped.

## Frontmatter format

Each synced file includes frontmatter with metadata similar to:

```yaml
---
id: doc-id-123
title: My Document
collectionId: col-456
parentDocumentId: null
updatedAt: 2025-01-01T12:34:56.000Z
urlId: my-document-urlid
---
```

The `updatedAt` field is written by `sync` when pulling from Outline. If you edit a file and update the frontmatter `updatedAt` manually to a newer timestamp, the tool will honor that value when deciding to push.

## Safety notes & best practices

- Always ensure your frontmatter `id` is present if you expect a file to be pushed back to Outline.
- When using `push` in CI, be aware it will fetch remote metadata for every document being considered; this will incur API calls.
- If a file cannot be matched to a remote document (missing id or fetch error), it will be surfaced so you can investigate before pushing.

## CI/CD example (GitHub Actions)

```yaml
name: Outline Sync

on:
  push:
    branches: [main]
  schedule:
<<<<<<< HEAD
    - cron: "0 */6 * * *"
=======
<<<<<<< HEAD
    - cron: "0 */6 * * *"
=======
    - cron: "0 */6 * * *" # Every 6 hours
>>>>>>> fc102f80d85485391e48e88e7431dd52b58e3cc7
>>>>>>> 9e9928cd

jobs:
  sync:
    runs-on: ubuntu-latest
    steps:
      - uses: actions/checkout@v4
      - uses: oven-sh/setup-bun@v1
      - run: bun install
      - run: bun run ci
        env:
          OUTLINE_URL: ${{ secrets.OUTLINE_URL }}
          OUTLINE_TOKEN: ${{ secrets.OUTLINE_TOKEN }}
      - uses: stefanzweifel/git-auto-commit-action@v5
        with:
          commit_message: "docs: sync from Outline"
```
<<<<<<< HEAD
=======
<<<<<<< HEAD
>>>>>>> 9e9928cd

## Troubleshooting

- If you see files being pushed unexpectedly, inspect their frontmatter `updatedAt` values and file `mtime`.
- If push fails due to permissions, confirm the API token has the required document update scope.
<<<<<<< HEAD
- For large repos, consider running `sync` in a scheduled job and using `push` only when necessary to reduce API calls.
=======
- For large repos, consider running `sync` in a scheduled job and using `push` only when necessary to reduce API calls.
=======
>>>>>>> fc102f80d85485391e48e88e7431dd52b58e3cc7
>>>>>>> 9e9928cd
<|MERGE_RESOLUTION|>--- conflicted
+++ resolved
@@ -7,18 +7,8 @@
 ```bash
 bun install -g @dockstat/outline-sync
 ```
-<<<<<<< HEAD
 
 ## Features
-
-- ✅ Sync Outline → Local
-- ✅ Sync Local → Outline
-- ✅ Push local changes to Outline (new `push` command)
-- ✅ Compare modification dates (mtime) and frontmatter `updatedAt` to detect changes
-=======
-
-## Features
-<<<<<<< HEAD
 
 - ✅ Sync Outline → Local
 - ✅ Sync Local → Outline
@@ -50,53 +40,6 @@
 ## Configuration
 
 Create `outline-sync.config.json` (recommended):
-=======
-
-- ✅ Sync Outline → Local
-- ✅ Sync Local → Outline
-- ✅ Each doc in own folder with README.md
->>>>>>> 9e9928cd
-- ✅ Custom path mapping for specific documents
-- ✅ Collection filtering (include/exclude)
-- ✅ Frontmatter metadata preservation
-- ✅ CI/CD integration
-- ✅ File watching
-
-<<<<<<< HEAD
-## What's new
-
-Three main improvements were added:
-
-1. Push command
-   - `outline-sync push` lets you push local changes up to Outline without performing a full `sync`/`syncDown` first.
-   - It compares local file timestamps against the remote document `updatedAt` and only pushes files that appear newer locally.
-
-2. Modification-date comparison
-   - When detecting local changes, the tool now prefers a frontmatter `updatedAt` timestamp (if present) and falls back to the file system modification time (`mtime`).
-   - This allows more accurate determination of whether a local edit should be pushed.
-
-3. Duplicate-folder fix (collection/document name collision)
-   - Fixed an issue where a collection and a top-level document shared the same title (for example: collection "DockStat" and a root document titled "DockStat") and the sync created a nested duplicate folder like `./dockstat/dockstat/README.md`.
-   - Now, when a root document's sanitized title equals the collection folder name, the file is written as `./<collection>/README.md` (no extra nested folder). This produces a single `./dockstat/README.md` for the example above and avoids confusing directory nesting.
-   - This behavior preserves existing custom paths while preventing accidental duplicate folders when collection and document titles collide.
-
-## Configuration
-
-Create `outline-sync.config.json` (recommended):
-=======
-## Configuration
-
-### Option 1: Config File (Recommended)
-
-Create `outline-sync.config.json`:
-
-```bash
-outline-sync init
-```
-
-Then edit the generated file:
->>>>>>> fc102f80d85485391e48e88e7431dd52b58e3cc7
->>>>>>> 9e9928cd
 
 ```json
 {
@@ -104,23 +47,6 @@
   "token": "your_api_token",
   "outputDir": "./outline-docs",
   "includeCollections": ["Engineering", "Product"],
-<<<<<<< HEAD
-=======
-<<<<<<< HEAD
->>>>>>> 9e9928cd
-  "excludeCollections": [],
-  "customPaths": {
-    "example-doc-id": "../../README.md",
-    "another-doc-id": "custom/path/document.md"
-<<<<<<< HEAD
-=======
-=======
-  "excludeCollections": ["Archive", "Private"],
-  "customPaths": {
-    "doc-id-abc123": "../../README.md",
-    "doc-id-xyz789": "custom/important-doc.md"
->>>>>>> fc102f80d85485391e48e88e7431dd52b58e3cc7
->>>>>>> 9e9928cd
   }
 }
 ```
@@ -134,7 +60,6 @@
 ```
 
 Or pass options via CLI (these take precedence over env/config file).
-<<<<<<< HEAD
 
 ## Usage
 
@@ -163,36 +88,6 @@
 
 ### Examples
 
-=======
-
-## Usage
-
-### Commands
-
-- `outline-sync init`  
-  Create a sample `outline-sync.config.json` in the current directory.
-
-- `outline-sync sync`  
-  One-time sync from Outline → local. Pulls documents and writes frontmatter (including `updatedAt`) into each `README.md`.
-
-- `outline-sync watch`  
-  Watches your `outputDir` for local changes and pushes them to Outline as they happen (bidirectional).
-
-- `outline-sync ci`  
-  CI/CD friendly flow: performs a `syncDown` (pulls remote docs and caches their `updatedAt`), finds local files newer than the cached remote timestamps, and pushes those changes.
-
-- `outline-sync push` (new)  
-  Push local changes to Outline by comparing each local file against the actual remote document `updatedAt`. This does NOT perform an initial `syncDown`. For each local markdown file:
-    - The tool reads frontmatter for an `id` (document ID). If missing, the file is skipped.
-    - It prefers frontmatter `updatedAt` (if present) when comparing timestamps.
-    - Otherwise it falls back to the file system `mtime`.
-    - It fetches the remote document's `updatedAt` (if not already cached) and compares.
-    - If the local timestamp is later than remote `updatedAt`, the file is pushed.
-    - If the remote document cannot be fetched (deleted/permission issues), the file is included in the push list so you can inspect it.
-
-### Examples
-
->>>>>>> 9e9928cd
 Sync all collections (uses config/env or CLI args for credentials if required):
 ```bash
 outline-sync sync
@@ -264,15 +159,7 @@
   push:
     branches: [main]
   schedule:
-<<<<<<< HEAD
-    - cron: "0 */6 * * *"
-=======
-<<<<<<< HEAD
-    - cron: "0 */6 * * *"
-=======
     - cron: "0 */6 * * *" # Every 6 hours
->>>>>>> fc102f80d85485391e48e88e7431dd52b58e3cc7
->>>>>>> 9e9928cd
 
 jobs:
   sync:
@@ -289,19 +176,9 @@
         with:
           commit_message: "docs: sync from Outline"
 ```
-<<<<<<< HEAD
-=======
-<<<<<<< HEAD
->>>>>>> 9e9928cd
 
 ## Troubleshooting
 
 - If you see files being pushed unexpectedly, inspect their frontmatter `updatedAt` values and file `mtime`.
 - If push fails due to permissions, confirm the API token has the required document update scope.
-<<<<<<< HEAD
-- For large repos, consider running `sync` in a scheduled job and using `push` only when necessary to reduce API calls.
-=======
-- For large repos, consider running `sync` in a scheduled job and using `push` only when necessary to reduce API calls.
-=======
->>>>>>> fc102f80d85485391e48e88e7431dd52b58e3cc7
->>>>>>> 9e9928cd
+- For large repos, consider running `sync` in a scheduled job and using `push` only when necessary to reduce API calls.