import type { SQLQueryBindings } from "bun:sqlite"
import type { InsertOptions, InsertResult } from "../types"
import { WhereQueryBuilder } from "./where"

/**
 * Mixin class that adds INSERT functionality to the QueryBuilder.
 * Handles single and bulk insert operations with conflict resolution.
 */
<<<<<<< HEAD
export class InsertQueryBuilder<
  T extends Record<string, unknown>,
> extends WhereQueryBuilder<T> {

=======
export class InsertQueryBuilder<T extends Record<string, unknown>> extends WhereQueryBuilder<T> {
>>>>>>> 96a82c65
  /**
   * Insert a single row or multiple rows into the table.
   *
   * @param data - Single object or array of objects to insert
   * @param options - Insert options (OR IGNORE, OR REPLACE, etc.)
   * @returns Insert result with insertId and changes count
   */
<<<<<<< HEAD
  insert(
    data: Partial<T> | Partial<T>[],
    options?: InsertOptions,
  ): InsertResult {
    this.getLogger().debug(`Building Data Array: ${data}`)
    const rows = Array.isArray(data) ? data : [data];
=======
  insert(data: Partial<T> | Partial<T>[], options?: InsertOptions): InsertResult {
    const truncate = (str: string, max: number) =>
      str.length > max ? `${str.slice(0, max)}...` : str
    this.getLogger("INSERT").debug(`Building Data Array: ${truncate(JSON.stringify(data), 100)}`)
    const rows = Array.isArray(data) ? data : [data]
>>>>>>> 96a82c65



    // Transform rows to handle JSON serialization
    const transformedRows = rows.map((row) => this.transformRowToDb(row))

    this.getLogger("INSERT").debug(
      `Transformed row: ${truncate(JSON.stringify(transformedRows), 100)}`
    )

    this.getLogger().debug(`Transformed row: ${JSON.stringify(transformedRows)}`)

    if (transformedRows.length === 0) {
      throw new Error("insert: data cannot be empty")
    }

    // Get all unique columns from all rows
    const allColumns = new Set<string>()
    for (const row of transformedRows) {
      for (const col of Object.keys(row)) {
        allColumns.add(col)
      }
    }

    const columns = Array.from(allColumns)
    if (columns.length === 0) {
      throw new Error("insert: no columns to insert")
    }

    // Build INSERT statement with conflict resolution
    let insertType = "INSERT"
    if (options?.orIgnore) insertType = "INSERT OR IGNORE"
    else if (options?.orReplace) insertType = "INSERT OR REPLACE"
    else if (options?.orAbort) insertType = "INSERT OR ABORT"
    else if (options?.orFail) insertType = "INSERT OR FAIL"
    else if (options?.orRollback) insertType = "INSERT OR ROLLBACK"

    const quotedColumns = columns.map((col) => this.quoteIdentifier(col)).join(", ")
    const placeholders = columns.map(() => "?").join(", ")

    const query = `${insertType} INTO ${this.quoteIdentifier(this.getTableName())} (${quotedColumns}) VALUES (${placeholders})`
    const stmt = this.getDb().prepare(query)

    let totalChanges = 0
    let lastInsertId = 0

    // Execute for each row
    for (const row of transformedRows) {
      const values = columns.map(
        (col) => row[col as keyof typeof row] ?? null
      ) as SQLQueryBindings[]
      const result = stmt.run(...values)
      totalChanges += result.changes
      if (result.lastInsertRowid) {
        lastInsertId = Number(result.lastInsertRowid)
      }
    }

    const result = {
      insertId: lastInsertId,
      changes: totalChanges,
    }
    this.reset()
    return result
  }

  /**
   * Insert with OR IGNORE conflict resolution.
   * Convenience method equivalent to insert(data, { orIgnore: true })
   *
   * @param data - Single object or array of objects to insert
   * @returns Insert result with insertId and changes count
   */
  insertOrIgnore(data: Partial<T> | Partial<T>[]): InsertResult {
    return this.insert(data, { orIgnore: true })
  }

  /**
   * Insert with OR REPLACE conflict resolution.
   * Convenience method equivalent to insert(data, { orReplace: true })
   *
   * @param data - Single object or array of objects to insert
   * @returns Insert result with insertId and changes count
   */
  insertOrReplace(data: Partial<T> | Partial<T>[]): InsertResult {
    return this.insert(data, { orReplace: true })
  }

  /**
   * Insert with OR ABORT conflict resolution.
   * This is the default behavior but provided for explicit usage.
   *
   * @param data - Single object or array of objects to insert
   * @returns Insert result with insertId and changes count
   */
  insertOrAbort(data: Partial<T> | Partial<T>[]): InsertResult {
    return this.insert(data, { orAbort: true })
  }

  /**
   * Insert with OR FAIL conflict resolution.
   *
   * @param data - Single object or array of objects to insert
   * @returns Insert result with insertId and changes count
   */
  insertOrFail(data: Partial<T> | Partial<T>[]): InsertResult {
    return this.insert(data, { orFail: true })
  }

  /**
   * Insert with OR ROLLBACK conflict resolution.
   *
   * @param data - Single object or array of objects to insert
   * @returns Insert result with insertId and changes count
   */
  insertOrRollback(data: Partial<T> | Partial<T>[]): InsertResult {
    return this.insert(data, { orRollback: true })
  }

  /**
   * Insert and get the inserted row back.
   * This is useful when you want to see the row with auto-generated fields.
   *
   * @param data - Single object to insert (bulk not supported for this method)
   * @param options - Insert options
   * @returns The inserted row with all fields, or null if insertion failed
   */
  insertAndGet(data: Partial<T>, options?: InsertOptions): T | null {
    const result = this.insert(data, options)

    if (result.changes === 0) {
      return null
    }

    // If we have an insertId, try to fetch the inserted row
    if (result.insertId > 0) {
      try {
        const row = this.getDb()
          .prepare(`SELECT * FROM ${this.quoteIdentifier(this.getTableName())} WHERE rowid = ?`)
          .get(result.insertId) as T | null
        return row ? this.transformRowFromDb(row) : null
      } catch {
        // If fetching by rowid fails, return null
        return null
      }
    }

    return null
  }

  /**
   * Batch insert with transaction support.
   * This method wraps multiple inserts in a transaction for better performance
   * and atomicity when inserting large amounts of data.
   *
   * @param rows - Array of objects to insert
   * @param options - Insert options
   * @returns Insert result with total changes
   */
  insertBatch(rows: Partial<T>[], options?: InsertOptions): InsertResult {
    if (!Array.isArray(rows) || rows.length === 0) {
      throw new Error("insertBatch: rows must be a non-empty array")
    }

    const db = this.getDb()

    // Use a transaction for batch operations
    const transaction = db.transaction((rowsToInsert: Partial<T>[]) => {
      let totalChanges = 0
      let lastInsertId = 0

      // Transform rows to handle JSON serialization
      const transformedRows = rowsToInsert.map((row) => this.transformRowToDb(row))

      // Get all unique columns from all rows
      const allColumns = new Set<string>()
      for (const row of transformedRows) {
        for (const col of Object.keys(row)) {
          allColumns.add(col)
        }
      }

      const columns = Array.from(allColumns)
      if (columns.length === 0) {
        throw new Error("insertBatch: no columns to insert")
      }

      // Build INSERT statement with conflict resolution
      let insertType = "INSERT"
      if (options?.orIgnore) insertType = "INSERT OR IGNORE"
      else if (options?.orReplace) insertType = "INSERT OR REPLACE"
      else if (options?.orAbort) insertType = "INSERT OR ABORT"
      else if (options?.orFail) insertType = "INSERT OR FAIL"
      else if (options?.orRollback) insertType = "INSERT OR ROLLBACK"

      const quotedColumns = columns.map((col) => this.quoteIdentifier(col)).join(", ")
      const placeholders = columns.map(() => "?").join(", ")

      const query = `${insertType} INTO ${this.quoteIdentifier(this.getTableName())} (${quotedColumns}) VALUES (${placeholders})`
      const stmt = db.prepare(query)

      for (const row of transformedRows) {
        const values = columns.map(
          (col) => row[col as keyof typeof row] ?? null
        ) as SQLQueryBindings[]
        const result = stmt.run(...values)
        totalChanges += result.changes
        if (result.lastInsertRowid) {
          lastInsertId = Number(result.lastInsertRowid)
        }
      }

      return { insertId: lastInsertId, changes: totalChanges }
    })

    const result = transaction(rows)
    this.reset()
    return result
  }
}<|MERGE_RESOLUTION|>--- conflicted
+++ resolved
@@ -6,14 +6,7 @@
  * Mixin class that adds INSERT functionality to the QueryBuilder.
  * Handles single and bulk insert operations with conflict resolution.
  */
-<<<<<<< HEAD
-export class InsertQueryBuilder<
-  T extends Record<string, unknown>,
-> extends WhereQueryBuilder<T> {
-
-=======
 export class InsertQueryBuilder<T extends Record<string, unknown>> extends WhereQueryBuilder<T> {
->>>>>>> 96a82c65
   /**
    * Insert a single row or multiple rows into the table.
    *
@@ -21,22 +14,11 @@
    * @param options - Insert options (OR IGNORE, OR REPLACE, etc.)
    * @returns Insert result with insertId and changes count
    */
-<<<<<<< HEAD
-  insert(
-    data: Partial<T> | Partial<T>[],
-    options?: InsertOptions,
-  ): InsertResult {
-    this.getLogger().debug(`Building Data Array: ${data}`)
-    const rows = Array.isArray(data) ? data : [data];
-=======
   insert(data: Partial<T> | Partial<T>[], options?: InsertOptions): InsertResult {
     const truncate = (str: string, max: number) =>
       str.length > max ? `${str.slice(0, max)}...` : str
     this.getLogger("INSERT").debug(`Building Data Array: ${truncate(JSON.stringify(data), 100)}`)
     const rows = Array.isArray(data) ? data : [data]
->>>>>>> 96a82c65
-
-
 
     // Transform rows to handle JSON serialization
     const transformedRows = rows.map((row) => this.transformRowToDb(row))
@@ -45,7 +27,7 @@
       `Transformed row: ${truncate(JSON.stringify(transformedRows), 100)}`
     )
 
-    this.getLogger().debug(`Transformed row: ${JSON.stringify(transformedRows)}`)
+    this.getLogger("INSERT").debug(`Transformed row: ${JSON.stringify(transformedRows)}`)
 
     if (transformedRows.length === 0) {
       throw new Error("insert: data cannot be empty")
