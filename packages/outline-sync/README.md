--- conflicted
+++ resolved
@@ -9,7 +9,6 @@
 ```
 
 ## Features
-<<<<<<< HEAD
 
 - ✅ Sync Outline → Local
 - ✅ Sync Local → Outline
@@ -41,38 +40,6 @@
 ## Configuration
 
 Create `outline-sync.config.json` (recommended):
-=======
-
-- ✅ Sync Outline → Local
-- ✅ Sync Local → Outline
-- ✅ Push local changes to Outline (new `push` command)
-- ✅ Compare modification dates (mtime) and frontmatter `updatedAt` to detect changes
-- ✅ Custom path mapping for specific documents
-- ✅ Collection filtering (include/exclude)
-- ✅ Frontmatter metadata preservation
-- ✅ CI/CD integration
-- ✅ File watching
-
-## What's new
-
-Three main improvements were added:
-
-1. Push command
-   - `outline-sync push` lets you push local changes up to Outline without performing a full `sync`/`syncDown` first.
-   - It compares local file timestamps against the remote document `updatedAt` and only pushes files that appear newer locally.
-
-2. Modification-date comparison
-   - When detecting local changes, the tool now prefers a frontmatter `updatedAt` timestamp (if present) and falls back to the file system modification time (`mtime`).
-   - This allows more accurate determination of whether a local edit should be pushed.
-
-3. Duplicate-folder fix (collection/document name collision)
-   - Fixed an issue where a collection and a top-level document shared the same title (for example: collection "DockStat" and a root document titled "DockStat") and the sync created a nested duplicate folder like `./dockstat/dockstat/README.md`.
-   - Now, when a root document's sanitized title equals the collection folder name, the file is written as `./<collection>/README.md` (no extra nested folder). This produces a single `./dockstat/README.md` for the example above and avoids confusing directory nesting.
-   - This behavior preserves existing custom paths while preventing accidental duplicate folders when collection and document titles collide.
-
-## Configuration
-
-Create `outline-sync.config.json` (recommended):
 
 - ✅ Sync Outline → Local
 - ✅ Sync Local → Outline
@@ -94,7 +61,6 @@
 ```
 
 Then edit the generated file:
->>>>>>> fc102f80d85485391e48e88e7431dd52b58e3cc7
 
 ```json
 {
@@ -102,24 +68,10 @@
   "token": "your_api_token",
   "outputDir": "./outline-docs",
   "includeCollections": ["Engineering", "Product"],
-<<<<<<< HEAD
-  "excludeCollections": [],
-  "customPaths": {
-    "example-doc-id": "../../README.md",
-    "another-doc-id": "custom/path/document.md"
-=======
-<<<<<<< HEAD
-  "excludeCollections": [],
-  "customPaths": {
-    "example-doc-id": "../../README.md",
-    "another-doc-id": "custom/path/document.md"
-=======
   "excludeCollections": ["Archive", "Private"],
   "customPaths": {
     "doc-id-abc123": "../../README.md",
     "doc-id-xyz789": "custom/important-doc.md"
->>>>>>> fc102f80d85485391e48e88e7431dd52b58e3cc7
->>>>>>> 3205844c
   }
 }
 ```
@@ -185,7 +137,6 @@
 ```bash
 outline-sync push --url https://my.outline.app --token <YOUR_TOKEN> --output ./outline-docs
 ```
-<<<<<<< HEAD
 
 ## How change detection works
 
@@ -205,27 +156,6 @@
 
 Each synced file includes frontmatter with metadata similar to:
 
-=======
-
-## How change detection works
-
-When deciding whether a local file should be pushed upward, the tool uses this priority:
-
-1. frontmatter `updatedAt` (if present in the markdown file's frontmatter)
-2. file system `mtime` (the file's modification time on disk)
-
-That local timestamp is compared against the remote document's `updatedAt`. If the local timestamp is newer, the file is scheduled to be pushed.
-
-Notes:
-- `outline-sync ci` will populate an internal cache of remote `updatedAt` values during the initial `syncDown` and use that to avoid fetching each remote doc again.
-- `outline-sync push` will fetch remote `updatedAt` per-document as it evaluates each file (useful for CI runs where you didn't perform a `syncDown` first).
-- Frontmatter must contain a valid `id` (document ID) for a file to be considered for push. If `id` is missing the file will be skipped.
-
-## Frontmatter format
-
-Each synced file includes frontmatter with metadata similar to:
-
->>>>>>> 3205844c
 ```yaml
 ---
 id: doc-id-123
@@ -254,11 +184,7 @@
   push:
     branches: [main]
   schedule:
-<<<<<<< HEAD
-    - cron: "0 */6 * * *"
-=======
     - cron: "0 */6 * * *" # Every 6 hours
->>>>>>> fc102f80d85485391e48e88e7431dd52b58e3cc7
 
 jobs:
   sync:
@@ -275,19 +201,9 @@
         with:
           commit_message: "docs: sync from Outline"
 ```
-<<<<<<< HEAD
-=======
-<<<<<<< HEAD
->>>>>>> 3205844c
 
 ## Troubleshooting
 
 - If you see files being pushed unexpectedly, inspect their frontmatter `updatedAt` values and file `mtime`.
 - If push fails due to permissions, confirm the API token has the required document update scope.
-<<<<<<< HEAD
-- For large repos, consider running `sync` in a scheduled job and using `push` only when necessary to reduce API calls.
-=======
-- For large repos, consider running `sync` in a scheduled job and using `push` only when necessary to reduce API calls.
-=======
->>>>>>> fc102f80d85485391e48e88e7431dd52b58e3cc7
->>>>>>> 3205844c
+- For large repos, consider running `sync` in a scheduled job and using `push` only when necessary to reduce API calls.