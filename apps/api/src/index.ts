--- conflicted
+++ resolved
@@ -7,13 +7,10 @@
 import DockStatMiscRoutes from "./routes/misc"
 import PluginRoutes from "./routes/plugins"
 import StatusRoutes from "./routes/status"
-<<<<<<< HEAD
 import BaseLogger from "./logger"
+import RepositoryRoutes from "./routes/repositories"
 
 const PORT = Bun.env.DOCKSTATAPI_PORT || 3030
-=======
-import RepositoryRoutes from "./routes/repositories"
->>>>>>> ec2c0956
 
 export const DockStatAPI = new Elysia({ prefix: "/api/v2" })
   .use(MetricsMiddleware)
@@ -24,7 +21,7 @@
   .use(DockerRoutes)
   .use(PluginRoutes)
   .use(DockStatMiscRoutes)
-<<<<<<< HEAD
+  .use(RepositoryRoutes)
   .listen(PORT)
 
 BaseLogger.info(
@@ -44,8 +41,5 @@
   - DockStat Docs at: https://dockstat.itsnik.de
   `
 )
-=======
-  .use(RepositoryRoutes)
->>>>>>> ec2c0956
 
 export type TreatyType = typeof DockStatAPI