--- conflicted
+++ resolved
@@ -1,4 +1,3 @@
-<<<<<<< HEAD
 import type { ColumnDefinition } from "@dockstat/sqlite-wrapper";
 import { type AnyElysia, t } from "elysia";
 import type { DockerClientEvents } from "../docker-client";
@@ -10,28 +9,6 @@
   repository: t.String(),
   type: t.UnionEnum(["http", "github", "gitlab"]),
   branch: t.Nullable(t.String(), { default: null }),
-=======
-import type { ColumnDefinition, QueryBuilder } from "@dockstat/sqlite-wrapper";
-import { t } from "elysia";
-
-/**
- * Small enum for allowed column types (runtime validator).
- */
-const ColumnType = t.UnionEnum(["TEXT", "JSON", "NUMBER", "BOOLEAN"] as const);
-
-/**
- * Plugin metadata validated at runtime.
- */
-export const PluginData = t.Object({
-  name: t.String(),
-  description: t.String(),
-  version: t.String(),
-  repository: t.Object({
-    type: t.UnionEnum(["local", "github", "gitlab"]),
-    path: t.String(),
-    branch: t.Optional(t.String()),
-  }),
->>>>>>> 9e3b5eb0
   manifest: t.String(),
   author: t.Object({
     name: t.String(),
@@ -42,218 +19,10 @@
   tags: t.Optional(t.Array(t.String())),
 });
 
-/**
- * Table schema/runtime validator for a plugin-provided table.
- * - columns: record of columnName -> ColumnType
- * - primaryKey: optional column name
- * - indexes: optional array of column names to index
- */
-export const TableSchema = t.Object({
-  name: t.String(),
-  columns: t.Record(t.String(), ColumnType),
-});
-
-<<<<<<< HEAD
 export type StaticPluginMeta = typeof PluginMeta.static
 
 export interface Plugin<Columns = Record<string, ColumnDefinition>> extends StaticPluginMeta, Record<string, unknown> {
   table?: { name: string, columns: Columns, jsonColumns: (keyof Columns)[] }
   routes?: AnyElysia
   events?: Partial<DockerClientEvents>
-}
-=======
-/**
- * Plugin context at runtime (validated).
- * I expanded it to include host info and DB name for clarity.
- */
-export const PluginContext = t.Object({
-  containerId: t.Nullable(t.String()),
-  containerName: t.Nullable(t.String()),
-  hostId: t.Nullable(t.Number()),
-  stackId: t.Nullable(t.Number()),
-  dbName: t.Nullable(t.String()),
-  table: t.Nullable(TableSchema),
-  environment: t.Optional(t.Record(t.String(), t.String())), // env vars given to plugin
-});
-
-/* ---------------------------
-   Types for usage in code
-   --------------------------- */
-
-/** Container hook context provided to container lifecycle hooks. */
-export type ContainerHooksContext = {
-  containerId: string;
-  hostId: number;
-  stackId?: number;
-  containerName?: string;
-  // optional metadata the runtime may pass
-  metadata?: Record<string, unknown>;
-};
-
-/** Signature for a container lifecycle hook (may be async). */
-export type ContainerHook = (
-  ctx: ContainerHooksContext
-) => Promise<unknown> | unknown;
-
-/** Stack hook context */
-export type StackHookContext = {
-  stackId: number;
-  containerIDs: string[];
-  /**
-   * Handler for simple stack actions. Return/resolve when done.
-   * Allowed actions: 'restart' | 'start' | 'down'
-   */
-  stackHandler: (action: "restart" | "start" | "down") => Promise<void> | void;
-
-  /**
-   * Move a stack from one dock node to another.
-   * fromDockNode: numeric id of the source node
-   * toDockNode: numeric id of the destination node
-   */
-  moveStack: (fromDockNode: number, toDockNode: number) => Promise<void> | void;
-
-  /**
-   * Request a backup of the stack. Return a Blob/File-like object or a Promise resolving to it.
-   * Using `Blob` here keeps it environment-agnostic. Runtimes can use Bun.FileBlob if needed.
-   */
-  backupStack: () => Promise<Blob | File> | Blob | File;
-};
-
-/** Signature for a stack lifecycle hook. */
-export type StackHook = (ctx: StackHookContext) => Promise<unknown> | unknown;
-
-export type HostHookContext = {
-  hostId: string;
-  hostConfig: unknown;
-};
-
-export type HostHook = (ctx: HostHookContext) => Promise<unknown> | unknown;
-
-/** Minimal backend context that actions may receive. Extend as needed. */
-export type BackendContext<T extends Record<string, unknown>> = {
-  pluginName: string;
-  pluginData?: PluginDataType;
-  ctx: PluginContextType;
-  logger: {
-    info: (...args: unknown[]) => void;
-    warn: (...args: unknown[]) => void;
-    error: (...args: unknown[]) => void;
-    debug?: (...args: unknown[]) => void;
-  };
-  // lightweight DB access stub (the runtime should provide real methods)
-  db?: QueryBuilder<T>;
-  // other host-provided utilities
-  [key: string]: unknown;
-};
-
-/** Generic backend action signature. */
-export type BackendAction<T extends Record<string, unknown>> = (
-  ctx: BackendContext<T>
-) => Promise<unknown> | unknown;
-
-/** Permissions shape for a plugin */
-export type PluginPermissions = {
-  allowedTables?: string[]; // which DB tables the plugin can access (empty => none / or "*" for all)
-  allowedDbFunctions?: Array<
-    "select" | "insert" | "update" | "delete" | "create-table"
-  >;
-  protectedRoutes?: string[]; // Routes, that are not alloweded access by other Plugins
-  /* 
-    Define extarnal APIs here, if none are defined then no external calling will be available.
-    allowedExtarnalDomains: [
-      {
-        path: "*google.com/*",
-        methods: ["GET"],
-        https: true
-      },
-      {
-        path: "https://github.com/*",
-        methods: ["GET", "POST"],
-        https: true,
-      },
-      {
-        path: "*148.159.32.58/*",
-        methods: ["*"],
-        https: false
-      }
-    ]
-  */
-  allowedExtarnalDomains?: [
-    {
-      path: string;
-      methods: ["GET" | "POST" | "PUT" | "PATCH" | "*"];
-      https: boolean;
-    },
-  ];
-};
-
-/**
- * The primary PluginActions interface.
- *
- * TColumns parameter allows typing createTable's columns parameter; default is generic
- * ColumnDefinition record. If a plugin has a precise columns type, pass it in.
- */
-export interface PluginBase<
-  TColumns extends Record<string, ColumnDefinition> = Record<
-    string,
-    ColumnDefinition
-  >,
-> {
-  // Runtime actions the plugin can call to ask the host to create things
-  createTable?: (
-    name: string,
-    columns: Record<keyof TColumns & string, ColumnDefinition>
-  ) => Promise<boolean> | boolean;
-  createRoutes?: (
-    routes: [
-      {
-        path: string;
-        method: "POST" | "GET" | "PUT" | "DELETE" | "PATCH";
-        actions: string[];
-      },
-    ],
-    // Elysia { t }
-    guard: Record<string, (...args: string[]) => Promise<unknown> | unknown>
-  ) => Promise<boolean> | boolean;
-  createWS?: (
-    path: string,
-    onMessageActions: string[],
-    onConnectionOpen: string[],
-    onConnectionClosed: string[]
-  ) => Promise<boolean> | boolean;
-
-  // Required permissions for this plugin to operate
-  neededPermissions: PluginPermissions;
-
-  // Arbitrary custom actions the plugin exposes (name -> handler)
-  customActions?: Record<string, BackendAction<TColumns>>;
-
-  // Lifecycle hooks grouped for convenience:
-  onContainerStop?: ContainerHook;
-  onContainerStart?: ContainerHook;
-  onContainerPause?: ContainerHook;
-  onContainerExit?: ContainerHook;
-  onContainerRestart?: ContainerHook;
-
-  onStackError?: StackHook;
-  onStackDown?: StackHook;
-  onStackStart?: StackHook;
-  onStackDeploy?: StackHook;
-  onStackDelete?: StackHook;
-  onStackMove?: StackHook;
-  onStackBackup?: StackHook;
-
-  onHostDown?: HostHook;
-  onHostBackOnline?: HostHook;
-  onHostAdded?: HostHook;
-  onHostRemoved?: HostHook;
-}
-
-/* ---------------------------
-   Convenience exports/types
-   --------------------------- */
-
-export type PluginDataType = typeof PluginData.static;
-export type TableSchemaType = typeof TableSchema.static;
-export type PluginContextType = typeof PluginContext.static;
->>>>>>> 9e3b5eb0
+}